--- conflicted
+++ resolved
@@ -311,18 +311,10 @@
 func (option *Option) clearDefault() {
 	usedDefault := option.Default
 
-<<<<<<< HEAD
 	if envKey := option.EnvKeyWithNamespace(); envKey != "" {
-		// os.Getenv() makes no distinction between undefined and
-		// empty values, so we use syscall.Getenv()
-		if value, ok := syscall.Getenv(envKey); ok {
-=======
-	if envKey := option.EnvDefaultKey; envKey != "" {
 		if value, ok := os.LookupEnv(envKey); ok {
->>>>>>> a68cddb1
 			if option.EnvDefaultDelim != "" {
-				usedDefault = strings.Split(value,
-					option.EnvDefaultDelim)
+				usedDefault = strings.Split(value, option.EnvDefaultDelim)
 			} else {
 				usedDefault = []string{value}
 			}
